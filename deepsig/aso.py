--- conflicted
+++ resolved
@@ -11,27 +11,19 @@
 """
 
 # STD
-<<<<<<< HEAD
-
 from typing import List, Callable, Union, Optional
-=======
-from typing import List, Callable, Tuple, Type, Dict, Any
->>>>>>> fd643a6f
 from warnings import warn
 
 # EXT
 from joblib import Parallel, delayed
 from joblib.externals.loky import set_loky_pickler
 import numpy as np
-<<<<<<< HEAD
 import pandas as pd
-=======
 import pymc3
 import pymc3.backends.base as pymc3_base
 import pymc3.distributions.continuous as dists
 from pymc3.sampling import NUTS
 from pymc3.step_methods.hmc.base_hmc import BaseHMC
->>>>>>> fd643a6f
 from scipy.stats import norm as normal
 from tqdm import tqdm
 
@@ -379,11 +371,7 @@
 
     # Initialize worker pool and start iterations
     parallel = Parallel(n_jobs=num_jobs)
-<<<<<<< HEAD
     samples = parallel(delayed(_bootstrap_iter)(seed) for seed, _ in zip(seeds, iters))
-=======
-    samples = np.array(parallel(delayed(_bootstrap_iter)() for _ in iters))
->>>>>>> fd643a6f
 
     const2 = np.sqrt(
         num_samples ** 2 / (2 * num_samples)
@@ -571,8 +559,7 @@
 
     return np.vectorize(_quantile_function)
 
-
-<<<<<<< HEAD
+  
 def _get_num_models(scores: ScoreCollection) -> int:
     """
     Retrieve the number of models from a ScoreCollection for multi_aso().
@@ -619,7 +606,8 @@
         "Invalid type for 'scores', should be nested Python list, dict, Jax / Numpy array or Tensorflow / PyTorch "
         "tensor, '{}' found.".format(type(scores).__name__)
     )
-=======
+
+    
 def estimate_interval_prob(
     trace: pymc3_base.MultiTrace,
     parameter: str,
@@ -643,9 +631,7 @@
     return numerator / denominator
 
 
-# TODO: Debug
 if __name__ == "__main__":
     scores_a = np.random.randn(10) * 10 + 10
     scores_b = np.random.randn(10)
-    print(bf_aso(scores_a, scores_a + 2, num_jobs=1))
->>>>>>> fd643a6f
+    print(bf_aso(scores_a, scores_a + 2, num_jobs=1))